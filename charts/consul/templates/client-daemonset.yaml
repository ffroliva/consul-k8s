--- conflicted
+++ resolved
@@ -2,14 +2,11 @@
 {{- if (and (and .Values.global.tls.enabled .Values.global.tls.httpsOnly) (and .Values.global.metrics.enabled .Values.global.metrics.enableAgentMetrics))}}{{ fail "global.metrics.enableAgentMetrics cannot be enabled if TLS (HTTPS only) is enabled" }}{{ end -}}
 {{- $serverEnabled := (or (and (ne (.Values.server.enabled | toString) "-") .Values.server.enabled) (and (eq (.Values.server.enabled | toString) "-") .Values.global.enabled)) -}}
 {{- if (and .Values.global.adminPartitions.enabled $serverEnabled (ne .Values.global.adminPartitions.name "default"))}}{{ fail "global.adminPartitions.name has to be \"default\" in the server cluster" }}{{ end -}}
-<<<<<<< HEAD
 {{- if (and (not .Values.global.secretsBackend.vault.consulClientRole) .Values.global.secretsBackend.vault.enabled) }}{{ fail "global.secretsBackend.vault.consulClientRole must be provided if global.secretsBackend.vault.enabled=true." }}{{ end -}}
 {{- if (and (and .Values.global.secretsBackend.vault.enabled .Values.global.tls.enabled) (not .Values.global.tls.caCert.secretName)) }}{{ fail "global.tls.caCert.secretName must be provided if global.tls.enabled=true and global.secretsBackend.vault.enabled=true." }}{{ end -}}
 {{- if (and (and .Values.global.secretsBackend.vault.enabled .Values.global.tls.enabled) (not .Values.global.tls.enableAutoEncrypt)) }}{{ fail "global.tls.enableAutoEncrypt must be true if global.secretsBackend.vault.enabled=true and global.tls.enabled=true" }}{{ end -}}
 {{- if (and (and .Values.global.secretsBackend.vault.enabled .Values.global.tls.enabled) (not .Values.global.secretsBackend.vault.consulCARole)) }}{{ fail "global.secretsBackend.vault.consulCARole must be provided if global.secretsBackend.vault.enabled=true and global.tls.enabled=true" }}{{ end -}}
-=======
 {{- if and .Values.global.federation.enabled .Values.global.adminPartitions.enabled }}{{ fail "If global.federation.enabled is true, global.adminPartitions.enabled must be false because they are mutually exclusive" }}{{ end }}
->>>>>>> d08821b5
 # DaemonSet to run the Consul clients on every node.
 apiVersion: apps/v1
 kind: DaemonSet
@@ -210,12 +207,8 @@
                   key: {{ .Values.global.gossipEncryption.secretKey }}
                 {{- end }}
             {{- end }}
-<<<<<<< HEAD
-            {{- end }}
-            {{- if (and .Values.server.enterpriseLicense.secretName .Values.server.enterpriseLicense.secretKey .Values.server.enterpriseLicense.enableLicenseAutoload (not .Values.global.acls.manageSystemACLs)) }}
-=======
+            {{- end }}
             {{- if (and .Values.global.enterpriseLicense.secretName .Values.global.enterpriseLicense.secretKey .Values.global.enterpriseLicense.enableLicenseAutoload (not .Values.global.acls.manageSystemACLs)) }}
->>>>>>> d08821b5
             - name: CONSUL_LICENSE_PATH
               value: /consul/license/{{ .Values.global.enterpriseLicense.secretKey }}
             {{- end }}
@@ -237,13 +230,11 @@
             - |
               CONSUL_FULLNAME="{{template "consul.fullname" . }}"
 
-<<<<<<< HEAD
               {{- if and .Values.global.secretsBackend.vault.enabled .Values.global.gossipEncryption.secretName }}
               GOSSIP_KEY=`cat /vault/secrets/gossip.txt`
-=======
+              {{- end }}
               {{- if (and .Values.dns.enabled .Values.dns.enableRedirection) }}
               {{ template "consul.recursors" }}
->>>>>>> d08821b5
               {{- end }}
 
               {{ template "consul.extraconfig" }}
